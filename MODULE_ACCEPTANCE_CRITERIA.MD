--- conflicted
+++ resolved
@@ -1,10 +1,6 @@
 # FOLIO Module Acceptance Values and Criteria
 
-<<<<<<< HEAD
-Version 2.0 (ratified 2022-06-10)
-=======
 ## version 3.0 (ratified 2025-01-25)
->>>>>>> eb870728
 
 ## Overview
 The Technical Council (TC) has defined a process for technical evaluation of modules for inclusion in a FOLIO release.  This document outlines the high level values and specific criteria used when evaluating modules as part of this process.  The distinction between values and criteria is as follows:
@@ -64,17 +60,12 @@
   * _This is not applicable to libraries_
 * [ ] Module descriptor MUST include interface requirements for all consumed APIs (3, 5)
   * _This is not applicable to libraries_
-<<<<<<< HEAD
-* [ ] Third party dependencies use an Apache 2.0 compatible license (2)
-* [ ] Installation documentation is included (11)
-=======
-* Inclusion of third party dependencies complies with [ASF 3rd Party License Policy](https://apache.org/legal/resolved.html) (2)
+* [ ] Inclusion of third party dependencies complies with [ASF 3rd Party License Policy](https://apache.org/legal/resolved.html) (2)
   * Uses README for [Category B Appropriately Labelled Condition](https://apache.org/legal/resolved.html#appropriately-labelled-condition)
   * org.z3950.zing:cql-java is allowed if appropriately labelled, even if it is LGPL-2.1-only
   * org.marc4j:marc4j is allowed if appropriately labelled, even if it is LGPL-2.1-or-later
   * org.hibernate.* is allowed if appropriately labelled, even if it is LGPL-2.1-or-later
-* Installation documentation is included (11)
->>>>>>> eb870728
+* [ ] Installation documentation is included (11)
   * -_note: read more at https://github.com/folio-org/mod-search/blob/master/README.md_
   * _This is not applicable to libraries_
 * [ ] Personal data form is completed, accurate, and provided as PERSONAL_DATA_DISCLOSURE.md file (6)
@@ -83,15 +74,9 @@
 * [ ] Written in a language and framework from the [officially supported technologies](https://wiki.folio.org/display/TC/Officially+Supported+Technologies) page[^1] (3, 5)
 * [ ] Uses FOLIO interfaces already provided by previously accepted modules _e.g. a UI module cannot be accepted that relies on an interface only provided by a back end module that hasn’t been accepted yet_ (3, 5, 12)
   * _This is not applicable to libraries_
-<<<<<<< HEAD
 * [ ] Must not depend on a FOLIO library that has not been approved through the TCR process
 * [ ] Gracefully handles the absence of third party systems or related configuration. (3, 5, 12)
-* [ ] Sonarqube hasn't identified any security issues, major code smells or excessive (>3%) duplication (6); and any disabled or intentionally ignored rules/recommendations are reasonably justified.
-=======
-* Must not depend on a FOLIO library that has not been approved through the TCR process
-* Gracefully handles the absence of third party systems or related configuration. (3, 5, 12)
-* Sonarqube hasn't identified any security issues, any high or greater severity issues, or excessive (>3%) duplication (6); and any disabled or intentionally ignored rules/recommendations are reasonably justified.
->>>>>>> eb870728
+* [ ] Sonarqube hasn't identified any security issues, any high or greater severity issues, or excessive (>3%) duplication (6); and any disabled or intentionally ignored rules/recommendations are reasonably justified.
   * See [Rule Customization](https://dev.folio.org/guides/code-analysis/#rule-customization) details. 
 * [ ] Uses [officially supported](https://wiki.folio.org/display/TC/Officially+Supported+Technologies) build tools (3, 5, 13)
 * [ ] Unit tests have 80% coverage or greater, and are based on [officially supported technologies](https://wiki.folio.org/display/TC/Officially+Supported+Technologies)[^1] (3, 4)
@@ -100,13 +85,9 @@
 
 Note: Frontend criteria apply to both modules and shared libraries. 
 
-<<<<<<< HEAD
+* [ ] For each consumed API `package.json` MUST include the interface requirement in the `"okapiInterfaces"` or `"optionalOkapiInterfaces"` section (3, 5)
+  * -_note: read more at https://github.com/folio-org/stripes/blob/master/doc/dev-guide.md#the-package-file-stripes-entry_
 * [ ] If provided, End-to-end tests must be written in an [officially supported technology](https://wiki.folio.org/display/TC/Officially+Supported+Technologies)[^1] (3, 4)
-=======
-* For each consumed API `package.json` MUST include the interface requirement in the `"okapiInterfaces"` or `"optionalOkapiInterfaces"` section (3, 5)
-  * -_note: read more at https://github.com/folio-org/stripes/blob/master/doc/dev-guide.md#the-package-file-stripes-entry_
-* If provided, End-to-end tests must be written in an [officially supported technology](https://wiki.folio.org/display/TC/Officially+Supported+Technologies)[^1] (3, 4)
->>>>>>> eb870728
   * -_note: while it's strongly recommended that modules implement integration tests, it's not a requirement_
   * -_note: these tests are defined in https://github.com/folio-org/stripes-testing_
 * [ ] Have i18n support via react-intl and an en.json file with English texts (8)
@@ -123,23 +104,14 @@
 
 * [ ] Module’s repository includes a compliant Module Descriptor (3, 5)
   * -_note: read more at https://github.com/folio-org/okapi/blob/master/okapi-core/src/main/raml/ModuleDescriptor.json_
-<<<<<<< HEAD
+* [ ] For each consumed API the module descriptor MUST include the interface requirement in the `"requires"` or `"optional"` section (3, 5)
+  * _This is not applicable to libraries_
 * [ ] Module includes executable implementations of all endpoints in the provides section of the Module Descriptor
 * [ ] Environment vars are documented in the ModuleDescriptor (5, 11)
-  * -_note: read more at [https://wiki.folio.org/pages/viewpage.action?pageId=65110683](https://wiki.folio.org/pages/viewpage.action?pageId=65110683)_
+  * -_note: read more at https://dev.folio.org/guides/module-descriptor/#docker-env_
 * [ ] If a module provides interfaces intended to be consumed by other FOLIO Modules, they must be defined in the Module Descriptor "provides" section, and must conform to FOLIO [interface naming conventions](https://dev.folio.org/guidelines/naming-conventions/#interfaces) (3, 5)
 * [ ] All API endpoints are documented in OpenAPI (11)
 * [ ] All API endpoints protected with appropriate permissions as per the following guidelines and recommendations, e.g. avoid using *.all permissions, all necessary module permissions are assigned, etc. (6)
-=======
-* For each consumed API the module descriptor MUST include the interface requirement in the `"requires"` or `"optional"` section (3, 5)
-  * _This is not applicable to libraries_
-* Module includes executable implementations of all endpoints in the provides section of the Module Descriptor
-* Environment vars are documented in the ModuleDescriptor (5, 11)
-  * -_note: read more at https://dev.folio.org/guides/module-descriptor/#docker-env_
-* If a module provides interfaces intended to be consumed by other FOLIO Modules, they must be defined in the Module Descriptor "provides" section, and must conform to FOLIO [interface naming conventions](https://dev.folio.org/guidelines/naming-conventions/#interfaces) (3, 5)
-* All API endpoints are documented in OpenAPI (11)
-* All API endpoints protected with appropriate permissions as per the following guidelines and recommendations, e.g. avoid using *.all permissions, all necessary module permissions are assigned, etc. (6)
->>>>>>> eb870728
   * -_note: read more at https://dev.folio.org/guidelines/naming-conventions/ and https://wiki.folio.org/display/DD/Permission+Set+Guidelines_
 * [ ] Module provides reference data (if applicable), e.g. if there is a controlled vocabulary where the module requires at least one value (3, 16)
 * [ ] If provided, integration (API) tests must be written in an [officially supported technology](https://wiki.folio.org/display/TC/Officially+Supported+Technologies)[^1] (3, 4)
