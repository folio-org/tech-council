# FOLIO Module Acceptance Values and Criteria

<<<<<<< HEAD
## version 2.1 (ratified 20??-??-??)
=======
## version 3.0 (ratified 2025-01-25)
>>>>>>> b0d1aa8c

# Overview
The Technical Council (TC) has defined a process for technical evaluation of modules for inclusion in a FOLIO release.  This document outlines the high level values and specific criteria used when evaluating modules as part of this process.  The distinction between values and criteria is as follows:

* **Values** are high-level factors that are unlikely to change over time.  They should be understandable even to a non-technical audience.
* **Criteria** are specific, verifiable tests as to how we’re meeting the Values within the current state of affairs.  Criteria will evolve over time to respond to changes in the Project’s technology stack, current best practices, etc. They may require a degree of technical expertise or domain knowledge to fully understand.

In some cases, we may not yet have comprehensive Criteria for assessing a module’s adherence to a Value.  In such cases, subjective review and analysis will be applied, and may lead to discussion.

This document provides the criteria against which a module will be assessed for inclusion into a FOLIO release, following the [New Module Technical Evaluation Process](NEW_MODULE_TECH_EVAL.MD). 

Existing FOLIO modules ideally conform to the same Values and Criteria.  It is understood that not all existing modules currently do so, especially modules created before the Values & Criteria were initially defined.  The Technical Council will work with development teams to align the current reality of the code with the Values and Criteria over time, as practicable.  Such processes will need to be developed and documented.

Please see [Before Development](MODULE_EVALUATION_TEMPLATE#before-development) for any planned development to new or existing modules that may intentionally diverge from these Values or Criteria.

# Values
1. Module adheres to Community Code of Conduct
1. Module license is compatible with the FOLIO Project
1. Module can be included in existing community build processes
1. Module has robust testing that can run with existing community testing processes
1. Module can be deployed in the Community’s reference environments without undue burden
1. Module is secure
1. Module is multi-tenant
1. Module is internationalized
1. Module meets current accessibility requirements
1. Module offers a cohesive user experience consistent with the rest of FOLIO
1. Module has developer and end-user documentation
1. Module depends ONLY on other modules and infrastructure that are already included in FOLIO
1. Module has a long-term development and maintenance plan
1. Module is scalable
1. Module supports high availability
1. Modules conforms to FOLIO upgrade mechanisms

# Criteria

## Administrative
* Listed by the Product Council on [Functionality Evaluated by the PC](https://wiki.folio.org/display/PC/Functionality+Evaluated+by+the+PC) with a positive evaluation result.

## Shared/Common
* Uses Apache 2.0 license (2)
* Module build MUST produce a valid module descriptor (3, 5)
  * _This is not applicable to libraries_
<<<<<<< HEAD
* Module descriptor MUST include interface requirements for all consumed APIs (3, 5)
  * _This is not applicable to libraries_
* Inclusion of third party dependencies complies with [ASF 3rd Party License Policy](https://apache.org/legal/resolved.html) (2)
  * Uses README for [Category B Appropriately Labelled Condition](https://apache.org/legal/resolved.html#appropriately-labelled-condition)
  * org.z3950.zing:cql-java is allowed if appropriately labelled, even if it is LGPL-2.1-only
  * org.marc4j:marc4j is allowed if appropriately labelled, even if it is LGPL-2.1-or-later
  * org.hibernate.* is allowed if appropriately labelled, even if it is LGPL-2.1-or-later
=======
* Third party dependencies use an Apache 2.0 compatible license (2)
>>>>>>> b0d1aa8c
* Installation documentation is included (11)
  * -_note: read more at https://github.com/folio-org/mod-search/blob/master/README.md_
  * _This is not applicable to libraries_
* Personal data form is completed, accurate, and provided as PERSONAL_DATA_DISCLOSURE.md file (6)
  * _This is not applicable to libraries_
* Sensitive and environment-specific information is not checked into git repository (6)
* Written in a language and framework from the [officially supported technologies](https://wiki.folio.org/display/TC/Officially+Supported+Technologies) page[^1] (3, 5)
* Uses FOLIO interfaces already provided by previously accepted modules _e.g. a UI module cannot be accepted that relies on an interface only provided by a back end module that hasn’t been accepted yet_ (3, 5, 12)
  * _This is not applicable to libraries_
* Must not depend on a FOLIO library that has not been approved through the TCR process
* Gracefully handles the absence of third party systems or related configuration. (3, 5, 12)
* Sonarqube hasn't identified any security issues, major code smells or excessive (>3%) duplication (6); and any disabled or intentionally ignored rules/recommendations are reasonably justified.
  * See [Rule Customization](https://dev.folio.org/guides/code-analysis/#rule-customization) details. 
* Uses [officially supported](https://wiki.folio.org/display/TC/Officially+Supported+Technologies) build tools (3, 5, 13)
* Unit tests have 80% coverage or greater, and are based on [officially supported technologies](https://wiki.folio.org/display/TC/Officially+Supported+Technologies)[^1] (3, 4)

## Frontend

Note: Frontend criteria apply to both modules and shared libraries. 

* For each consumed API `package.json` MUST include the interface requirement in the `"okapiInterfaces"` or `"optionalOkapiInterfaces"` section (3, 5)
  * -_note: read more at https://github.com/folio-org/stripes/blob/master/doc/dev-guide.md#the-package-file-stripes-entry_
* If provided, End-to-end tests must be written in an [officially supported technology](https://wiki.folio.org/display/TC/Officially+Supported+Technologies)[^1] (3, 4)
  * -_note: while it's strongly recommended that modules implement integration tests, it's not a requirement_
  * -_note: these tests are defined in https://github.com/folio-org/stripes-testing_
* Have i18n support via react-intl and an en.json file with English texts (8)
* Have WCAG 2.1 AA compliance as measured by a current major version of axe DevTools Chrome Extension (9)
* Use the Stripes version of referred on the [Officially Supported Technologies](https://wiki.folio.org/display/TC/Officially+Supported+Technologies) page[^1] (10, 16)
* Follow relevant existing UI layouts, patterns and norms (10) -_note: read more about current practices at [https://ux.folio.org/docs/all-guidelines/](https://ux.folio.org/docs/all-guidelines/)_
  * E.g. Saving state when navigating between apps (or confirming that you'll lose the state)
  * For UI links to documentation, there is no rule on where that documentation should be hosted, i.e. docs.folio.org, or wiki.folio.org, or module-specific destinations, as long as it is publicly accessible.
* Must work in the latest version of Chrome (the supported runtime environment) at the time of evaluation (10)

## Backend

Note: Backend criteria apply to modules, shared backend libraries, and edge modules.

* Module’s repository includes a compliant Module Descriptor (3, 5)
  * -_note: read more at https://github.com/folio-org/okapi/blob/master/okapi-core/src/main/raml/ModuleDescriptor.json_
* For each consumed API the module descriptor MUST include the interface requirement in the `"requires"` or `"optional"` section (3, 5)
  * _This is not applicable to libraries_
* Module includes executable implementations of all endpoints in the provides section of the Module Descriptor
* Environment vars are documented in the ModuleDescriptor (5, 11)
  * -_note: read more at [DR-000020 - Teams must document deployment requirements in a clear & consistent way](https://folio-org.atlassian.net/wiki/spaces/TC/pages/5055298/DR-000020+-+Teams+must+document+deployment+requirements+in+a+clear+consistent+way)_
* If a module provides interfaces intended to be consumed by other FOLIO Modules, they must be defined in the Module Descriptor "provides" section, and must conform to FOLIO [interface naming conventions](https://dev.folio.org/guidelines/naming-conventions/#interfaces) (3, 5)
* All API endpoints are documented in OpenAPI (11)
* All API endpoints protected with appropriate permissions as per the following guidelines and recommendations, e.g. avoid using *.all permissions, all necessary module permissions are assigned, etc. (6)
  * -_note: read more at https://dev.folio.org/guidelines/naming-conventions/ and https://wiki.folio.org/display/DD/Permission+Set+Guidelines_
* Module provides reference data (if applicable), e.g. if there is a controlled vocabulary where the module requires at least one value (3, 16)
* If provided, integration (API) tests must be written in an [officially supported technology](https://wiki.folio.org/display/TC/Officially+Supported+Technologies)[^1] (3, 4)
  * -_note: while it's strongly recommended that modules implement integration tests, it's not a requirement_
  * -_note: these tests are defined in https://github.com/folio-org/folio-integration-tests_
* Data is segregated by tenant at the storage layer (6, 7)
* The module doesn’t access data in DB schemas other than its own and public (6, 7)
* Any dependencies, other than on defined interfaces, are declared in the README.md.
* The module responds with a tenant’s content based on x-okapi-tenant header (7)
* Standard GET /admin/health endpoint returning a 200 response (5)
  * -_note: read more at https://wiki.folio.org/display/DD/Back+End+Module+Health+Check+Protocol_
* High Availability (HA) compliant (5, 14, 15)
  * Possible red flags:
    * Connection affinity / sticky sessions / etc. are used
    * Local container storage is used
    * Services are stateful
* Module only uses infrastructure / platform technologies on the [officially supported technologies](https://wiki.folio.org/display/TC/Officially+Supported+Technologies) list.[^1]
  * _e.g. PostgreSQL, ElasticSearch, etc._ (3, 5, 12)

[^1]: Refer to the [Officially Supported Technologies](https://wiki.folio.org/display/TC/Officially+Supported+Technologies) page for the most recent ACTIVE release.<|MERGE_RESOLUTION|>--- conflicted
+++ resolved
@@ -1,10 +1,6 @@
 # FOLIO Module Acceptance Values and Criteria
 
-<<<<<<< HEAD
-## version 2.1 (ratified 20??-??-??)
-=======
 ## version 3.0 (ratified 2025-01-25)
->>>>>>> b0d1aa8c
 
 # Overview
 The Technical Council (TC) has defined a process for technical evaluation of modules for inclusion in a FOLIO release.  This document outlines the high level values and specific criteria used when evaluating modules as part of this process.  The distinction between values and criteria is as follows:
@@ -47,7 +43,6 @@
 * Uses Apache 2.0 license (2)
 * Module build MUST produce a valid module descriptor (3, 5)
   * _This is not applicable to libraries_
-<<<<<<< HEAD
 * Module descriptor MUST include interface requirements for all consumed APIs (3, 5)
   * _This is not applicable to libraries_
 * Inclusion of third party dependencies complies with [ASF 3rd Party License Policy](https://apache.org/legal/resolved.html) (2)
@@ -55,9 +50,6 @@
   * org.z3950.zing:cql-java is allowed if appropriately labelled, even if it is LGPL-2.1-only
   * org.marc4j:marc4j is allowed if appropriately labelled, even if it is LGPL-2.1-or-later
   * org.hibernate.* is allowed if appropriately labelled, even if it is LGPL-2.1-or-later
-=======
-* Third party dependencies use an Apache 2.0 compatible license (2)
->>>>>>> b0d1aa8c
 * Installation documentation is included (11)
   * -_note: read more at https://github.com/folio-org/mod-search/blob/master/README.md_
   * _This is not applicable to libraries_
