--- conflicted
+++ resolved
@@ -104,29 +104,17 @@
 
 * [ ] Module’s repository includes a compliant Module Descriptor (3, 5)
   * -_note: read more at https://github.com/folio-org/okapi/blob/master/okapi-core/src/main/raml/ModuleDescriptor.json_
-<<<<<<< HEAD
-* Module includes executable implementations of all endpoints in the provides section of the Module Descriptor
-* Environment vars are documented in the ModuleDescriptor (5, 11)
-  * -_note: read more at https://folio-org.atlassian.net/wiki/spaces/TC/pages/5055298/DR-000020+-+Teams+must+document+deployment+requirements+in+a+clear+consistent+way_
-* If a module provides interfaces intended to be consumed by other FOLIO Modules, they must be defined in the Module Descriptor "provides" section, and must conform to FOLIO [interface naming conventions](https://dev.folio.org/guidelines/naming-conventions/#interfaces) (3, 5)
-* All API endpoints are documented in OpenAPI (11)
-* All API endpoints protected with appropriate permissions as per the following guidelines and recommendations, e.g. avoid using *.all permissions, all necessary module permissions are assigned, etc. (6)
-  * -_note: read more at https://dev.folio.org/guidelines/naming-conventions/ and https://wiki.folio.org/display/DD/Permission+Set+Guidelines _
-* Module provides reference data (if applicable), e.g. if there is a controlled vocabulary where the module requires at least one value (3, 16)
-* If provided, integration (API) tests must be written in an [officially supported technology](https://wiki.folio.org/display/TC/Officially+Supported+Technologies)[^1] (3, 4)
-=======
 * [ ] For each consumed API the module descriptor MUST include the interface requirement in the `"requires"` or `"optional"` section (3, 5)
   * _This is not applicable to libraries_
 * [ ] Module includes executable implementations of all endpoints in the provides section of the Module Descriptor
 * [ ] Environment vars are documented in the ModuleDescriptor (5, 11)
-  * -_note: read more at https://dev.folio.org/guides/module-descriptor/#docker-env_
+  * -_note: read more at https://folio-org.atlassian.net/wiki/spaces/TC/pages/5055298/DR-000020+-+Teams+must+document+deployment+requirements+in+a+clear+consistent+way_
 * [ ] If a module provides interfaces intended to be consumed by other FOLIO Modules, they must be defined in the Module Descriptor "provides" section, and must conform to FOLIO [interface naming conventions](https://dev.folio.org/guidelines/naming-conventions/#interfaces) (3, 5)
 * [ ] All API endpoints are documented in OpenAPI (11)
 * [ ] All API endpoints protected with appropriate permissions as per the following guidelines and recommendations, e.g. avoid using *.all permissions, all necessary module permissions are assigned, etc. (6)
-  * -_note: read more at https://dev.folio.org/guidelines/naming-conventions/ and https://wiki.folio.org/display/DD/Permission+Set+Guidelines_
+  * -_note: read more at https://dev.folio.org/guidelines/naming-conventions/ and https://wiki.folio.org/display/DD/Permission+Set+Guidelines _
 * [ ] Module provides reference data (if applicable), e.g. if there is a controlled vocabulary where the module requires at least one value (3, 16)
 * [ ] If provided, integration (API) tests must be written in an [officially supported technology](https://wiki.folio.org/display/TC/Officially+Supported+Technologies)[^1] (3, 4)
->>>>>>> 05cef438
   * -_note: while it's strongly recommended that modules implement integration tests, it's not a requirement_
   * -_note: these tests are defined in https://github.com/folio-org/folio-integration-tests_
 * [ ] Data is segregated by tenant at the storage layer (6, 7)
