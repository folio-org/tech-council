--- conflicted
+++ resolved
@@ -58,11 +58,7 @@
   * _This is not applicable to libraries_
 * [ ] Module includes executable implementations of all endpoints in the provides section of the Module Descriptor
 * [ ] Environment vars are documented in the ModuleDescriptor
-<<<<<<< HEAD
   * -_note: read more at https://dev.folio.org/guides/module-descriptor/#docker-env_
-=======
-  * -_note: read more at [DR-000020 - Teams must document deployment requirements in a clear & consistent way](https://folio-org.atlassian.net/wiki/spaces/TC/pages/5055298/DR-000020+-+Teams+must+document+deployment+requirements+in+a+clear+consistent+way)_
->>>>>>> 52f54b0b
 * [ ] If a module provides interfaces intended to be consumed by other FOLIO Modules, they must be defined in the Module Descriptor "provides" section, and must conform to FOLIO [interface naming conventions](https://dev.folio.org/guidelines/naming-conventions/#interfaces).
 * [ ] All API endpoints are documented in OpenAPI.
 * [ ] All API endpoints protected with appropriate permissions as per the following guidelines and recommendations, e.g. avoid using `*.all` permissions, all necessary module permissions are assigned, etc.
