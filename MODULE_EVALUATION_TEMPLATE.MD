# Module acceptance criteria template

## Module Name
mod-XXX or ui-XXX etc.

## How to use this form
When performing a technical evaluation of a module, create a copy of this document and use the conventions below to indicate the status of each criterion.  The evaluation results should be placed in the [module_evaluations](https://github.com/folio-org/tech-council/tree/master/module_evaluations) directory and should conform to the following naming convention: `{JIRA Key}_YYYY-MM-DD-{module name}.MD`, e.g. `TCR-1_2021-11-17-mod-foo.MD`.  The date here is used to differentiate between initial and potential re-evaluation(s).  It should be the date when the evaluation results file was created.

* [x] ACCEPTABLE
* [x] ~INAPPLICABLE~
* [ ] UNACCEPTABLE
  * comments on what was evaluated/not evaluated, why a criterion failed

## [Criteria](https://github.com/folio-org/tech-council/blob/7b10294a5c1c10c7e1a7c5b9f99f04bf07630f06/MODULE_ACCEPTANCE_CRITERIA.MD)

## Administrative
* [ ] Listed by the Product Council on [Functionality Evaluated by the PC](https://wiki.folio.org/display/PC/Functionality+Evaluated+by+the+PC) with a positive evaluation result.

## Shared/Common
* [ ] Uses Apache 2.0 license
* [ ] Module build MUST produce a valid module descriptor
<<<<<<< HEAD
* [ ] Module descriptor MUST include interface requirements for all consumed APIs
* [ ] Inclusion of third party dependencies complies with [ASF 3rd Party License Policy](https://apache.org/legal/resolved.html)
  * Uses README for [Category B Appropriately Labelled Condition](https://apache.org/legal/resolved.html#appropriately-labelled-condition)
  * org.z3950.zing:cql-java is allowed if appropriately labelled, even if it is LGPL-2.1-only
  * org.marc4j:marc4j is allowed if appropriately labelled, even if it is LGPL-2.1-or-later
  * org.hibernate.* is allowed if appropriately labelled, even if it is LGPL-2.1-or-later
=======
* [ ] Third party dependencies use an Apache 2.0 compatible license
>>>>>>> b0d1aa8c
* [ ] Installation documentation is included
  * -_note: read more at https://github.com/folio-org/mod-search/blob/master/README.md_
* [ ] Personal data form is completed, accurate, and provided as `PERSONAL_DATA_DISCLOSURE.md` file
* [ ] Sensitive and environment-specific information is not checked into git repository
* [ ] Module is written in a language and framework from the [officially supported technologies](https://wiki.folio.org/display/TC/Officially+Supported+Technologies) page[^1]
* [ ] Module only uses FOLIO interfaces already provided by previously accepted modules _e.g. a UI module cannot be accepted that relies on an interface only provided by a back end module that hasn't been accepted yet_
* [ ] Module gracefully handles the absence of third party systems or related configuration
* [ ] Sonarqube hasn't identified any security issues, major code smells or excessive (>3%) duplication (6); and any disabled or intentionally ignored rules/recommendations are reasonably justified.
  * See [Rule Customization](https://dev.folio.org/guides/code-analysis/#rule-customization) details. 
* [ ] Uses [officially supported](https://wiki.folio.org/display/TC/Officially+Supported+Technologies) build tools[^1]
* [ ] Unit tests have 80% coverage or greater, and are based on [officially supported technologies](https://wiki.folio.org/display/TC/Officially+Supported+Technologies)[^1]

## Frontend
* [ ] For each consumed API `package.json` MUST include the interface requirement in the `"okapiInterfaces"` or `"optionalOkapiInterfaces"` section
  * -_note: read more at https://github.com/folio-org/stripes/blob/master/doc/dev-guide.md#the-package-file-stripes-entry_
* [ ] If provided, End-to-end tests must be written in an [officially supported technology](https://wiki.folio.org/display/TC/Officially+Supported+Technologies)[^1]
  * -_note: while it's strongly recommended that modules implement integration tests, it's not a requirement_
  * -_note: these tests are defined in https://github.com/folio-org/stripes-testing_
* [ ] Have i18n support via react-intl and an `en.json` file with English texts
* [ ] Have WCAG 2.1 AA compliance as measured by a current major version of axe DevTools Chrome Extension
* [ ] Use the Stripes version of referred on the [Officially Supported Technologies](https://wiki.folio.org/display/TC/Officially+Supported+Technologies) page[^1]
* [ ] Follow relevant existing UI layouts, patterns and norms
  * -_note: read more about current practices at [https://ux.folio.org/docs/all-guidelines/](https://ux.folio.org/docs/all-guidelines/)_
  * e.g. Saving state when navigating between apps (or confirming that you'll lose the state)
* [ ] Must work in the latest version of Chrome (the supported runtime environment) at the time of evaluation

## Backend
* [ ] Module's repository includes a compliant Module Descriptor
  * -_note: read more at https://github.com/folio-org/okapi/blob/master/okapi-core/src/main/raml/ModuleDescriptor.json_
* [ ] For each consumed API the module descriptor MUST include the interface requirement in the `"requires"` or `"optional"` section
  * _This is not applicable to libraries_
* [ ] Module includes executable implementations of all endpoints in the provides section of the Module Descriptor
* [ ] Environment vars are documented in the ModuleDescriptor
  * -_note: read more at [DR-000020 - Teams must document deployment requirements in a clear & consistent way](https://folio-org.atlassian.net/wiki/spaces/TC/pages/5055298/DR-000020+-+Teams+must+document+deployment+requirements+in+a+clear+consistent+way)_
* [ ] If a module provides interfaces intended to be consumed by other FOLIO Modules, they must be defined in the Module Descriptor "provides" section, and must conform to FOLIO [interface naming conventions](https://dev.folio.org/guidelines/naming-conventions/#interfaces).
* [ ] All API endpoints are documented in OpenAPI.
* [ ] All API endpoints protected with appropriate permissions as per the following guidelines and recommendations, e.g. avoid using `*.all` permissions, all necessary module permissions are assigned, etc.
  * -_note: read more at https://dev.folio.org/guidelines/naming-conventions/ and https://wiki.folio.org/display/DD/Permission+Set+Guidelines_
* [ ] Module provides reference data (if applicable), e.g. if there is a controlled vocabulary where the module requires at least one value
* [ ] If provided, integration (API) tests must be written in an [officially supported technology](https://wiki.folio.org/display/TC/Officially+Supported+Technologies)[^1]
  * -_note: while it's strongly recommended that modules implement integration tests, it's not a requirement_
  * -_note: these tests are defined in https://github.com/folio-org/folio-integration-tests_
* [ ] Data is segregated by tenant at the storage layer
* [ ] The module doesn't access data in DB schemas other than its own and public
* [ ] Any dependencies, other than on defined interfaces, are declared in the README.md.
* [ ] The module responds with a tenant's content based on x-okapi-tenant header
* [ ] Standard GET `/admin/health` endpoint returning a 200 response
  * -_note: read more at https://wiki.folio.org/display/DD/Back+End+Module+Health+Check+Protocol_
* [ ] High Availability (HA) compliant
  * Possible red flags:
    * Connection affinity / sticky sessions / etc. are used
    * Local container storage is used
    * Services are stateful
* [ ] Module only uses infrastructure / platform technologies on the [officially supported technologies](https://wiki.folio.org/display/TC/Officially+Supported+Technologies) list.[^1]
  * _e.g. PostgreSQL, ElasticSearch, etc._

## TCR Process Improvements
[_Please include here any suggestions that you feel might improve the TCR Processes._]

[^1]: Refer to the [Officially Supported Technologies](https://wiki.folio.org/display/TC/Officially+Supported+Technologies) page for the most recent ACTIVE release.<|MERGE_RESOLUTION|>--- conflicted
+++ resolved
@@ -19,16 +19,12 @@
 ## Shared/Common
 * [ ] Uses Apache 2.0 license
 * [ ] Module build MUST produce a valid module descriptor
-<<<<<<< HEAD
 * [ ] Module descriptor MUST include interface requirements for all consumed APIs
 * [ ] Inclusion of third party dependencies complies with [ASF 3rd Party License Policy](https://apache.org/legal/resolved.html)
   * Uses README for [Category B Appropriately Labelled Condition](https://apache.org/legal/resolved.html#appropriately-labelled-condition)
   * org.z3950.zing:cql-java is allowed if appropriately labelled, even if it is LGPL-2.1-only
   * org.marc4j:marc4j is allowed if appropriately labelled, even if it is LGPL-2.1-or-later
   * org.hibernate.* is allowed if appropriately labelled, even if it is LGPL-2.1-or-later
-=======
-* [ ] Third party dependencies use an Apache 2.0 compatible license
->>>>>>> b0d1aa8c
 * [ ] Installation documentation is included
   * -_note: read more at https://github.com/folio-org/mod-search/blob/master/README.md_
 * [ ] Personal data form is completed, accurate, and provided as `PERSONAL_DATA_DISCLOSURE.md` file
