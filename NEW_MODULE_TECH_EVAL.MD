--- conflicted
+++ resolved
@@ -61,15 +61,9 @@
 1. Upon completion of the review, the JIRA will be updated to indicate this.
     * JIRA workflow: the ticket is transitioned from **TC REVIEW** to **APROVED** or **REJECTED**
 
-<<<<<<< HEAD
-## Feedback &  Acceptance/Rejection
-1. Evaluation results are published to Technical Council’s GitHub repo and linked to the JIRA ticket in Markdown format
-    * An "[Evaluation Results Template](https://github.com/folio-org/tech-council/blob/master/MODULE_EVALUATION_TEMPLATE.MD)" (defined and published by the Technical Council) will be used for this.
-=======
 ## Feedback & Acceptance/Rejection
 1. Evaluation results are published (in markdown format) to the [tech-council GitHub repository](https://github.com/folio-org/tech-council) and linked to the JIRA ticket.
-    * An [Evaluation Results Template](insert link when available) will be used for this.
->>>>>>> baef8536
+    * An [Evaluation Results Template](https://github.com/folio-org/tech-council/blob/master/MODULE_EVALUATION_TEMPLATE.MD) will be used for this.
 1. Interested parties (e.g. release coordinator, contributor points of contact, Product Council members, etc.) are notified, and provided a link to the results.
     * JIRA workflow: notification is in the form of transition from **TC REVIEW** to **APROVED** or **REJECTED**
     * If failed, the contributors may ask for help understanding the failed criteria.
